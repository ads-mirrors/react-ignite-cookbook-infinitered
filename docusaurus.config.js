--- conflicted
+++ resolved
@@ -7,15 +7,9 @@
 
 /** @type {import('@docusaurus/types').Config} */
 const config = {
-<<<<<<< HEAD
-  title: 'React Native Cookbook',
-  tagline: 'Cooking up some cool recipes for React Native',
-  url: 'https://ignitecookbook.com',
-=======
   title: 'Ignite Cookbook for React Native',
   tagline: 'Cooking up some cool recipes in Ignite for React Native!',
   url: 'https://your-docusaurus-test-site.com',
->>>>>>> 12cd3d56
   baseUrl: '/',
   onBrokenLinks: 'throw',
   onBrokenMarkdownLinks: 'warn',
